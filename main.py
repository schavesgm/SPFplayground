--- conflicted
+++ resolved
@@ -112,11 +112,7 @@
             C_data = torch.from_numpy(Normalizer().transform(C_data)).float()
             L_data = torch.from_numpy(Normalizer().transform(L_data)).float()
 
-<<<<<<< HEAD
-            # Compute the loss function
-=======
             # Compute the loss function on the required values
->>>>>>> 2832d9cb
             loss = (model(C_data.cuda()) - L_data.cuda()).pow(2).sum(dim=1).mean()
 
             # Append the loss to the control tensor
