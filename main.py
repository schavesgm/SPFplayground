# -- Import some built-in modules
import os
import time
import argparse
from pathlib import Path
from dataclasses import dataclass, field

# -- Import some third-party modules
import torch
import matplotlib
import matplotlib.pyplot as plt

# -- Import some user-defined modules
from recan.factory import Parameter
from recan.factory import GaussianAnsatz
from recan.factory import NRQCDKernel
from recan.factory import SPFactory
from recan.models  import ResidualNet
from recan.models  import BaseModel
from recan.utils   import test_model

# -- Use this plotting backend to avoid memory leaks
matplotlib.use('Agg')

def parse_arguments() -> argparse.Namespace:
    """ Parse some command line arguments. """

    # Generate a parser to take command line arguments
    parser = argparse.ArgumentParser('SPFplayground')

    # Add some parameters to the parser
    parser.add_argument('-Nb', type=int, help='Number of training examples.')
    parser.add_argument('-Ns', type=int, help='Number of coefficients in the expansion')
    parser.add_argument('-Np', type=int, help='Number of peaks used in each spectral function')
    parser.add_argument('--epochs', type=int, default=500, help='Number of epochs used at training')
    parser.add_argument('--server', action='store_true', help='Flag that states that we are running on server')
    parser.add_argument('--seed', type=int, default=916650397, help='Seed used in the calculation')

    # Parse the command line arguments
    return parser.parse_args()

if __name__ == '__main__':

    # Generate a parser to take command line arguments
    args = parse_arguments()

    # Load matplotlib style sheets if not on the server
    if not args.server:
        plt.style.use(['science', 'ieee', 'monospace'])

    # Set the seed to be constant
    torch.manual_seed(args.seed)

    # Generate the parameters
    param_A = Parameter('A', 0.1000, 1.0000)
    param_W = Parameter('W', 0.0500, 0.1000)
    param_M = Parameter('M', 0.1000, 3.5000)

    # Generate the gaussian ansatzs
    gauss = GaussianAnsatz(param_A, param_M, param_W)

    # Generate the kernel
    kernel = NRQCDKernel(64, 1000, [0.0, 8.0])

    # Generate the factory
    dataset = SPFactory([gauss for _ in range(args.Np)], kernel)

    # Generate the dataset
    dataset.generate_data(args.Nb, args.Ns, use_GPU=True)
    print(f' -- Dataset p{args.Np}_s{args.Ns}_b{args.Nb} correctly generated', flush=True)

    # Wrap the dataset around a loader function
    loader = torch.utils.data.DataLoader(dataset, batch_size=256, shuffle=False)

    # Generate a model to train
    model = ResidualNet(dataset.Nt, dataset.Ns, 'ResNet').cuda()

    # Get some random examples
    examples = torch.randint(0, dataset.Nb, (4,))

    # Optimiser and learning rate scheduler
    optim = torch.optim.Adam(model.parameters(), lr=0.01)
    sched = torch.optim.lr_scheduler.ReduceLROnPlateau(optim, patience=15, factor=0.5, min_lr=1e-5, cooldown=5)

    # Save all epoch mean losses
    epoch_mean_losses = []

    # Folder where the run data will be stored
    run_path = Path(f'./runs/{model.name}/p{args.Np}_s{args.Ns}_b{args.Nb}')
    run_path.mkdir(parents=True, exist_ok=True)

    # Train the model for different number of epochs
    for epoch in range(args.epochs):

        # Ensure the model is in training mode
        model.train()

        # Track the total loss and save the initial time
        epoch_loss, start = [], time.time()

        # Iterate for all minibatches in training
        for nb, (C_data, L_data) in enumerate(loader):

            # Set the gradients to zero
            optim.zero_grad()

            # Compute the loss function
            loss = (model(C_data.cuda().log()) - L_data.cuda()).pow(2).mean()

            # Append the loss to the control tensor
            epoch_loss += [loss]

            # Backward pass and optimiser step
            loss.backward(), optim.step()

        # Transform the epoch loss tracker into a tensor
        epoch_loss = torch.tensor(epoch_loss)
        epoch_mean_losses += [epoch_loss.mean()]

        # Learning rate scheduler step
        sched.step(epoch_loss.mean())

        # Get the learning rate
        lr = optim.param_groups[0]['lr']

        # Log some data to the console
        print(
            f'Epoch {epoch + 1}: loss={epoch_loss.mean():.6f}, '
            f'lr={lr:.6f}, eta={time.time() - start} '
            f'-- {run_path.name}',
            flush=True
        )

        # Evaluate training every some epochs
        if (epoch + 1) % 10 == 0:

            # Generate the prediction of the model
            with torch.no_grad():

                # Get the test results in the training set
                test_results = test_model(model, dataset.C.log(), dataset.L, examples)

<<<<<<< HEAD
                # Print the evaluation data in the console
                print(f' -- Evaluation: {torch.tensor(test_results.losses).mean().item()}')
=======
                # Save the total eval loss
                eval_loss = []

                for C_data, L_data in loader:
                    loss = (model(C_data.cuda().log()) - L_data.cuda()).pow(2).mean()
                    eval_loss += [loss.item()]

                print(f' -- Evaluation: {torch.tensor(eval_loss).mean().item()}: {run_path.name}', flush=True)
>>>>>>> 1003e562

                # Generate a figure to plot the data
                fig = plt.figure(figsize=(10, 8))

                # Add several axis to the figure
                axis = [fig.add_subplot(examples.shape[0], 2, i) for i in range(1, 2 * examples.shape[0] + 1)]
                for ax in axis: ax.grid('#fefefe', alpha=0.6)

                # Generate the label and the predicted objects
                data_obj = dataset.reconstruct(test_results.label_plotting)
                pred_obj = dataset.reconstruct(test_results.preds_plotting)

                # Iterate through all the examples to plot them
                for e in range(examples.shape[0]):

                    # Select the corresponding axis
                    aL, aR, = axis[2 * e: 2 * (e + 1)]

                    # Set some parameters in each of the axis
                    aL.set(xlabel=r'$n_s$', ylabel=r'$L(n_s)$')
                    aR.set(xlabel=r'$\omega$', ylabel=r'$\rho(\omega)$')

                    # Plot the coefficients
                    aL.plot(data_obj.L[e, :], color='blue')
                    aL.plot(pred_obj.L[e, :], color='red')

                    # Plot the spectral functions
                    aR.plot(kernel.omega, data_obj.R[e, :], color='blue')
                    aR.plot(kernel.omega, pred_obj.R[e, :], color='red')

                # Make the plot nicer
                fig.tight_layout()

                # Make a folder to store the figures
                (run_path / 'figures').mkdir(parents=True, exist_ok=True)
                fig.savefig(run_path / 'figures' / f'epoch_{epoch + 1}.pdf')

                # Close the figures
                plt.cla(), plt.clf(), plt.close(fig)

    # Save the epoch mean loss and the model parameters in a file
    param_path = (run_path / 'params').mkdir(parents=True, exist_ok=True)
    torch.save({'loss': epoch_mean_losses, 'model': model.state_dict()}, run_path / 'params' / 'params.pt')

    # Plot the mean losses into a figure
    fig  = plt.figure(figsize=(6, 4))
    axis = fig.add_subplot()

    # Set some properties in the axis
    axis.set(xlabel='epoch', ylabel='loss')
    axis.grid('#fefefe', alpha=0.6)
    axis.plot(epoch_mean_losses, color='navy')
    fig.tight_layout()
    fig.savefig(run_path / 'params' / 'loss.pdf')<|MERGE_RESOLUTION|>--- conflicted
+++ resolved
@@ -3,7 +3,6 @@
 import time
 import argparse
 from pathlib import Path
-from dataclasses import dataclass, field
 
 # -- Import some third-party modules
 import torch
@@ -16,7 +15,6 @@
 from recan.factory import NRQCDKernel
 from recan.factory import SPFactory
 from recan.models  import ResidualNet
-from recan.models  import BaseModel
 from recan.utils   import test_model
 
 # -- Use this plotting backend to avoid memory leaks
@@ -140,19 +138,8 @@
                 # Get the test results in the training set
                 test_results = test_model(model, dataset.C.log(), dataset.L, examples)
 
-<<<<<<< HEAD
                 # Print the evaluation data in the console
-                print(f' -- Evaluation: {torch.tensor(test_results.losses).mean().item()}')
-=======
-                # Save the total eval loss
-                eval_loss = []
-
-                for C_data, L_data in loader:
-                    loss = (model(C_data.cuda().log()) - L_data.cuda()).pow(2).mean()
-                    eval_loss += [loss.item()]
-
-                print(f' -- Evaluation: {torch.tensor(eval_loss).mean().item()}: {run_path.name}', flush=True)
->>>>>>> 1003e562
+                print(f' -- Evaluation: {torch.tensor(test_results.losses).mean().item()}', flush=True)
 
                 # Generate a figure to plot the data
                 fig = plt.figure(figsize=(10, 8))
